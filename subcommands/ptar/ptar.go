--- conflicted
+++ resolved
@@ -78,8 +78,8 @@
 	flags.BoolVar(&cmd.NoEncryption, "no-encryption", false, "disable transparent encryption")
 	flags.BoolVar(&cmd.NoCompression, "no-compression", false, "disable transparent compression")
 	flags.BoolVar(&cmd.Overwrite, "overwrite", false, "overwrite the ptar archive if it already exists")
-	flags.Var(&cmd.SyncTargets, "sync", "add a kloset location to include in the ptar archive (can be specified multiple times)")
-	flags.Var(&cmd.BackupTargets, "backup", "add a backup location to include in the ptar archive (can be specified multiple times)")
+	flags.Var(&cmd.SyncTargets, "k", "add a kloset location to include in the ptar archive (can be specified multiple times)")
+	flags.Var(&cmd.BackupTargets, "b", "add a backup location to include in the ptar archive (can be specified multiple times)")
 	flags.Parse(args)
 
 	if flags.NArg() == 0 {
@@ -140,8 +140,7 @@
 		}
 
 		peerCtx := appcontext.NewAppContextFrom(ctx)
-		peerCtx.SetSecret(peerSecret)
-		_, err = repository.NewNoRebuild(peerCtx.GetInner(), peerCtx.GetSecret(), peerStore, peerStoreSerializedConfig)
+		_, err = repository.NewNoRebuild(peerCtx.GetInner(), peerSecret, peerStore, peerStoreSerializedConfig)
 		if err != nil {
 			return err
 		}
@@ -194,6 +193,7 @@
 	}
 
 	var hasher hash.Hash
+	var key []byte
 	if !cmd.NoEncryption {
 		storageConfiguration.Encryption = encryption.NewDefaultConfiguration()
 
@@ -222,7 +222,7 @@
 			return 1, fmt.Errorf("can't encrypt the repository with an empty passphrase")
 		}
 
-		key, err := encryption.DeriveKey(storageConfiguration.Encryption.KDFParams, passphrase)
+		key, err = encryption.DeriveKey(storageConfiguration.Encryption.KDFParams, passphrase)
 		if err != nil {
 			return 1, err
 		}
@@ -233,7 +233,7 @@
 		}
 		storageConfiguration.Encryption.Canary = canary
 		hasher = hashing.GetMACHasher(storage.DEFAULT_HASHING_ALGORITHM, key)
-		ctx.SetSecret(key)
+		//ctx.SetSecret(key)
 	} else {
 		storageConfiguration.Encryption = nil
 		hasher = hashing.GetHasher(storage.DEFAULT_HASHING_ALGORITHM)
@@ -276,7 +276,7 @@
 		return 1, err
 	}
 
-	repo, err = repository.New(ctx.GetInner(), ctx.GetSecret(), st, wrappedConfig)
+	repo, err = repository.New(ctx.GetInner(), key, st, wrappedConfig)
 	if err != nil {
 		return 1, err
 	}
@@ -300,13 +300,7 @@
 		}
 
 		srcCtx := appcontext.NewAppContextFrom(ctx)
-<<<<<<< HEAD
-		srcCtx.SetSecret(cmd.SyncSecrets[i])
-		srcRepository, err := repository.New(srcCtx.GetInner(), peerStore, peerStoreSerializedConfig)
-=======
-		srcCtx.SetSecret(cmd.SyncSrcSecret)
-		srcRepository, err := repository.New(srcCtx.GetInner(), srcCtx.GetSecret(), peerStore, peerStoreSerializedConfig)
->>>>>>> 1025e0de
+		srcRepository, err := repository.New(srcCtx.GetInner(), cmd.SyncSecrets[i], peerStore, peerStoreSerializedConfig)
 		if err != nil {
 			return 1, fmt.Errorf("could not open source repository %s: %s", syncTarget, err)
 		}
@@ -334,15 +328,8 @@
 }
 
 func (cmd *Ptar) backup(ctx *appcontext.AppContext, repo *repository.RepositoryWriter) error {
-<<<<<<< HEAD
 	for _, loc := range cmd.BackupTargets {
-		imp, err := importer.NewImporter(ctx.GetInner(), map[string]string{"location": loc})
-=======
-	impopts := ctx.ImporterOpts()
-
-	for _, loc := range cmd.Location {
-		imp, err := importer.NewImporter(ctx.GetInner(), impopts, map[string]string{"location": loc})
->>>>>>> 1025e0de
+		imp, err := importer.NewImporter(ctx.GetInner(), ctx.ImporterOpts(), map[string]string{"location": loc})
 		if err != nil {
 			return err
 		}
