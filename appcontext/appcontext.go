package appcontext

import (
	"context"
	"io"
	"os"

	"github.com/PlakarKorp/plakar/caching"
	"github.com/PlakarKorp/plakar/encryption/keypair"
	"github.com/PlakarKorp/plakar/events"
	"github.com/PlakarKorp/plakar/logging"
	"github.com/google/uuid"
)

type AppContext struct {
	events  *events.Receiver `msgpack:"-"`
	cache   *caching.Manager `msgpack:"-"`
	logger  *logging.Logger  `msgpack:"-"`
	context context.Context  `msgpack:"-"`
	secret  []byte           `msgpack:"-"`

<<<<<<< HEAD
	NumCPU      int
	Username    string
	HomeDir     string
	Hostname    string
	CommandLine string
	MachineID   string
	KeyFromFile string
	CacheDir    string
	KeyringDir  string

	OperatingSystem string
	Architecture    string
	ProcessID       int

	Client string

	CWD            string
	MaxConcurrency int

=======
	Stdout io.Writer `msgpack:"-"`
	Stderr io.Writer `msgpack:"-"`

	NumCPU      int
	Username    string
	HomeDir     string
	Hostname    string
	CommandLine string
	MachineID   string
	KeyFromFile string
	CacheDir    string
	KeyringDir  string

	OperatingSystem string
	Architecture    string
	ProcessID       int

	Client string

	CWD            string
	MaxConcurrency int

>>>>>>> ac5d881a
	Identity uuid.UUID
	Keypair  *keypair.KeyPair
}

func NewAppContext() *AppContext {
	return &AppContext{
		events:  events.New(),
		Stdout:  os.Stdout,
		Stderr:  os.Stderr,
		context: context.Background(),
	}
}

func NewAppContextFrom(template *AppContext) *AppContext {
	ctx := NewAppContext()
	events := ctx.events
	*ctx = *template
	ctx.SetCache(template.GetCache())
	ctx.SetLogger(template.GetLogger())
	ctx.events = events
	return ctx
}

func (c *AppContext) Close() {
	c.events.Close()
}

func (c *AppContext) Events() *events.Receiver {
	return c.events
}

func (c *AppContext) SetCache(cacheManager *caching.Manager) {
	c.cache = cacheManager
}

func (c *AppContext) GetCache() *caching.Manager {
	return c.cache
}

func (c *AppContext) SetLogger(logger *logging.Logger) {
	c.logger = logger
}

func (c *AppContext) GetLogger() *logging.Logger {
	return c.logger
}

func (c *AppContext) SetContext(ctx context.Context) {
	c.context = ctx
}

func (c *AppContext) GetContext() context.Context {
	return c.context
}

func (c *AppContext) SetSecret(secret []byte) {
	c.secret = secret
}

func (c *AppContext) GetSecret() []byte {
	return c.secret
}<|MERGE_RESOLUTION|>--- conflicted
+++ resolved
@@ -19,27 +19,6 @@
 	context context.Context  `msgpack:"-"`
 	secret  []byte           `msgpack:"-"`
 
-<<<<<<< HEAD
-	NumCPU      int
-	Username    string
-	HomeDir     string
-	Hostname    string
-	CommandLine string
-	MachineID   string
-	KeyFromFile string
-	CacheDir    string
-	KeyringDir  string
-
-	OperatingSystem string
-	Architecture    string
-	ProcessID       int
-
-	Client string
-
-	CWD            string
-	MaxConcurrency int
-
-=======
 	Stdout io.Writer `msgpack:"-"`
 	Stderr io.Writer `msgpack:"-"`
 
@@ -62,7 +41,6 @@
 	CWD            string
 	MaxConcurrency int
 
->>>>>>> ac5d881a
 	Identity uuid.UUID
 	Keypair  *keypair.KeyPair
 }
