//go:build !windows
// +build !windows

/*
 * Copyright (c) 2023 Gilles Chehade <gilles@poolp.org>
 *
 * Permission to use, copy, modify, and distribute this software for any
 * purpose with or without fee is hereby granted, provided that the above
 * copyright notice and this permission notice appear in all copies.
 *
 * THE SOFTWARE IS PROVIDED "AS IS" AND THE AUTHOR DISCLAIMS ALL WARRANTIES
 * WITH REGARD TO THIS SOFTWARE INCLUDING ALL IMPLIED WARRANTIES OF
 * MERCHANTABILITY AND FITNESS. IN NO EVENT SHALL THE AUTHOR BE LIABLE FOR
 * ANY SPECIAL, DIRECT, INDIRECT, OR CONSEQUENTIAL DAMAGES OR ANY DAMAGES
 * WHATSOEVER RESULTING FROM LOSS OF USE, DATA OR PROFITS, WHETHER IN AN
 * ACTION OF CONTRACT, NEGLIGENCE OR OTHER TORTIOUS ACTION, ARISING OUT OF
 * OR IN CONNECTION WITH THE USE OR PERFORMANCE OF THIS SOFTWARE.
 */

package fs

import (
	"fmt"
	"io/fs"
	"os"
	"os/user"
	"path/filepath"
	"strings"
	"sync"

	"github.com/PlakarKorp/plakar/objects"
	"github.com/PlakarKorp/plakar/snapshot/importer"
	"github.com/pkg/xattr"
)

type namecache struct {
	uidToName map[uint64]string
	gidToName map[uint64]string

	mu sync.RWMutex
}

// Worker pool to handle file scanning in parallel
func walkDir_worker(jobs <-chan string, results chan<- *importer.ScanResult, wg *sync.WaitGroup, namecache *namecache) {
	defer wg.Done()

	for path := range jobs {
		info, err := os.Lstat(path)
		if err != nil {
			results <- importer.NewScanError(path, err)
			continue
		}

		extendedAttributes, err := xattr.List(path)
		if err != nil {
			results <- importer.NewScanError(path, err)
			continue
		}

		fileinfo := objects.FileInfoFromStat(info)

		namecache.mu.RLock()
		if uname, ok := namecache.uidToName[fileinfo.Uid()]; !ok {
			if u, err := user.LookupId(fmt.Sprintf("%d", fileinfo.Uid())); err == nil {
				fileinfo.Lusername = u.Username

				namecache.mu.RUnlock()
				namecache.mu.Lock()
				namecache.uidToName[fileinfo.Uid()] = u.Username
				namecache.mu.Unlock()
				namecache.mu.RLock()
			}
		} else {
			fileinfo.Lusername = uname
		}

		if gname, ok := namecache.gidToName[fileinfo.Uid()]; !ok {
			if g, err := user.LookupGroupId(fmt.Sprintf("%d", fileinfo.Gid())); err == nil {
				fileinfo.Lgroupname = g.Name

				namecache.mu.RUnlock()
				namecache.mu.Lock()
				namecache.gidToName[fileinfo.Gid()] = g.Name
				namecache.mu.Unlock()
				namecache.mu.RLock()
			}
		} else {
			fileinfo.Lgroupname = gname
		}
		namecache.mu.RUnlock()

		var originFile string
		if fileinfo.Mode()&os.ModeSymlink != 0 {
			originFile, err = os.Readlink(path)
			if err != nil {
				results <- importer.NewScanError(path, err)
				continue
			}
		}
		results <- importer.NewScanRecord(filepath.ToSlash(path), originFile, fileinfo, extendedAttributes)
		for _, attr := range extendedAttributes {
<<<<<<< HEAD
			bytes, err := xattr.Get(path, attr)
			if err != nil {
				results <- importer.NewScanError(path, err)
				continue
			}

			fileinfo := objects.FileInfo{
				Lname:             filepath.Base(path) + ":" + attr,
				Lsize:             int64(len(bytes)),
				Lmode:             0,
			}

			results <- importer.NewScanXattr(filepath.ToSlash(path), attr, fileinfo)
=======
			results <- importer.NewScanXattr(filepath.ToSlash(path), attr, objects.AttributeExtended)
>>>>>>> 01a6db7a
		}
	}
}

func walkDir_addPrefixDirectories(rootDir string, jobs chan<- string, results chan<- *importer.ScanResult) {
	// Clean the directory and split the path into components
	directory := filepath.Clean(rootDir)
	atoms := strings.Split(directory, string(os.PathSeparator))

	for i := 0; i < len(atoms)-1; i++ {
		path := filepath.Join(atoms[0 : i+1]...)

		if !strings.HasPrefix(path, "/") {
			path = "/" + path
		}

		if _, err := os.Stat(path); err != nil {
			results <- importer.NewScanError(path, err)
			continue
		}

		jobs <- path
	}
}

func walkDir_walker(rootDir string, numWorkers int) (<-chan *importer.ScanResult, error) {
	results := make(chan *importer.ScanResult, 1000) // Larger buffer for results
	jobs := make(chan string, 1000)                  // Buffered channel to feed paths to workers
	namecache := &namecache{
		uidToName: make(map[uint64]string),
		gidToName: make(map[uint64]string),
	}

	var wg sync.WaitGroup

	// Launch worker pool
	for w := 1; w <= numWorkers; w++ {
		wg.Add(1)
		go walkDir_worker(jobs, results, &wg, namecache)
	}

	// Start walking the directory and sending file paths to workers
	go func() {
		defer close(jobs)

		info, err := os.Lstat(rootDir)
		if err != nil {
			results <- importer.NewScanError(rootDir, err)
			return
		}
		if info.Mode()&os.ModeSymlink != 0 {
			originFile, err := os.Readlink(rootDir)
			if err != nil {
				results <- importer.NewScanError(rootDir, err)
				return
			}

			if !filepath.IsAbs(originFile) {
				originFile = filepath.Join(filepath.Dir(rootDir), originFile)
			}
			jobs <- rootDir
			rootDir = originFile
		}

		// Add prefix directories first
		walkDir_addPrefixDirectories(rootDir, jobs, results)

		err = filepath.WalkDir(rootDir, func(path string, d fs.DirEntry, err error) error {
			if err != nil {
				results <- importer.NewScanError(path, err)
				return nil
			}
			jobs <- path
			return nil
		})
		if err != nil {
			results <- importer.NewScanError(rootDir, err)
		}
	}()

	// Close the results channel when all workers are done
	go func() {
		wg.Wait()
		close(results)
	}()

	return results, nil
}<|MERGE_RESOLUTION|>--- conflicted
+++ resolved
@@ -99,23 +99,7 @@
 		}
 		results <- importer.NewScanRecord(filepath.ToSlash(path), originFile, fileinfo, extendedAttributes)
 		for _, attr := range extendedAttributes {
-<<<<<<< HEAD
-			bytes, err := xattr.Get(path, attr)
-			if err != nil {
-				results <- importer.NewScanError(path, err)
-				continue
-			}
-
-			fileinfo := objects.FileInfo{
-				Lname:             filepath.Base(path) + ":" + attr,
-				Lsize:             int64(len(bytes)),
-				Lmode:             0,
-			}
-
-			results <- importer.NewScanXattr(filepath.ToSlash(path), attr, fileinfo)
-=======
 			results <- importer.NewScanXattr(filepath.ToSlash(path), attr, objects.AttributeExtended)
->>>>>>> 01a6db7a
 		}
 	}
 }
