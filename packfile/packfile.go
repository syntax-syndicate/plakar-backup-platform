package packfile

import (
	"bytes"
	"crypto/sha256"
	"encoding/binary"
	"fmt"
	"io"
	"time"

	"github.com/PlakarKorp/plakar/resources"
<<<<<<< HEAD
	"github.com/PlakarKorp/plakar/versioning"
=======
>>>>>>> da8c70dc
)

const VERSION = "1.0.0"

<<<<<<< HEAD
type Type uint8

const (
	TYPE_SNAPSHOT  Type = Type(resources.RT_SNAPSHOT)
	TYPE_CHUNK     Type = Type(resources.RT_CHUNK)
	TYPE_OBJECT    Type = Type(resources.RT_OBJECT)
	TYPE_VFS       Type = Type(resources.RT_VFS)
	TYPE_VFS_ENTRY Type = Type(resources.RT_VFS_ENTRY)
	TYPE_CHILD     Type = Type(resources.RT_CHILD)
	TYPE_SIGNATURE Type = Type(resources.RT_SIGNATURE)
	TYPE_ERROR     Type = Type(resources.RT_ERROR)
)

=======
>>>>>>> da8c70dc
type Blob struct {
	Type     resources.Type
	Checksum [32]byte
	Offset   uint32
	Length   uint32
}

type PackFile struct {
	Blobs  []byte
	Index  []Blob
	Footer PackFileFooter
}

type PackFileFooter struct {
	Version       versioning.Version
	Timestamp     int64
	Count         uint32
	IndexOffset   uint32
	IndexChecksum [32]byte
}

type Configuration struct {
	MaxSize uint32
}

func DefaultConfiguration() *Configuration {
	return &Configuration{
		MaxSize: (20 << 10) << 10,
	}
}

func NewFooterFromBytes(serialized []byte) (PackFileFooter, error) {

	reader := bytes.NewReader(serialized)
	var footer PackFileFooter
	if err := binary.Read(reader, binary.LittleEndian, &footer.Version); err != nil {
		return footer, err
	}
	if err := binary.Read(reader, binary.LittleEndian, &footer.Timestamp); err != nil {
		return footer, err
	}
	if err := binary.Read(reader, binary.LittleEndian, &footer.Count); err != nil {
		return footer, err
	}
	if err := binary.Read(reader, binary.LittleEndian, &footer.IndexOffset); err != nil {
		return footer, err
	}
	if err := binary.Read(reader, binary.LittleEndian, &footer.IndexChecksum); err != nil {
		return footer, err
	}
	return footer, nil
}

func NewIndexFromBytes(serialized []byte) ([]Blob, error) {
	reader := bytes.NewReader(serialized)
	index := make([]Blob, 0)
	for reader.Len() > 0 {
		var dataType resources.Type
		var checksum [32]byte
		var chunkOffset uint32
		var chunkLength uint32
		if err := binary.Read(reader, binary.LittleEndian, &dataType); err != nil {
			return nil, err
		}
		if err := binary.Read(reader, binary.LittleEndian, &checksum); err != nil {
			return nil, err
		}
		if err := binary.Read(reader, binary.LittleEndian, &chunkOffset); err != nil {
			return nil, err
		}
		if err := binary.Read(reader, binary.LittleEndian, &chunkLength); err != nil {
			return nil, err
		}
		index = append(index, Blob{
			Type:     resources.Type(dataType),
			Checksum: checksum,
			Offset:   chunkOffset,
			Length:   chunkLength,
		})
	}
	return index, nil
}

func New() *PackFile {
	return &PackFile{
		Blobs: make([]byte, 0),
		Index: make([]Blob, 0),
		Footer: PackFileFooter{
			Version:   versioning.FromString(VERSION),
			Timestamp: time.Now().UnixNano(),
			Count:     0,
		},
	}
}

func NewFromBytes(serialized []byte) (*PackFile, error) {
	reader := bytes.NewReader(serialized)
	var footer PackFileFooter
	_, err := reader.Seek(-52, io.SeekEnd)
	if err != nil {
		return nil, err
	}
	if err := binary.Read(reader, binary.LittleEndian, &footer.Version); err != nil {
		return nil, err
	}
	if err := binary.Read(reader, binary.LittleEndian, &footer.Timestamp); err != nil {
		return nil, err
	}
	if err := binary.Read(reader, binary.LittleEndian, &footer.Count); err != nil {
		return nil, err
	}
	if err := binary.Read(reader, binary.LittleEndian, &footer.IndexOffset); err != nil {
		return nil, err
	}
	if err := binary.Read(reader, binary.LittleEndian, &footer.IndexChecksum); err != nil {
		return nil, err
	}

	_, err = reader.Seek(0, io.SeekStart)
	if err != nil {
		return nil, err
	}
	data := make([]byte, footer.IndexOffset)
	if err := binary.Read(reader, binary.LittleEndian, &data); err != nil {
		return nil, err
	}

	// we won't read the totalLength again
	remaining := reader.Len() - 52

	p := New()
	p.Footer = footer
	p.Blobs = data
	hasher := sha256.New()
	for remaining > 0 {
		var dataType resources.Type
		var checksum [32]byte
		var chunkOffset uint32
		var chunkLength uint32
		if err := binary.Read(reader, binary.LittleEndian, &dataType); err != nil {
			return nil, err
		}
		if err := binary.Read(reader, binary.LittleEndian, &checksum); err != nil {
			return nil, err
		}
		if err := binary.Read(reader, binary.LittleEndian, &chunkOffset); err != nil {
			return nil, err
		}
		if err := binary.Read(reader, binary.LittleEndian, &chunkLength); err != nil {
			return nil, err
		}

		if chunkOffset+chunkLength > p.Footer.IndexOffset {
			return nil, fmt.Errorf("chunk offset + chunk length exceeds total length of packfile")
		}

		if err := binary.Write(hasher, binary.LittleEndian, dataType); err != nil {
			return nil, err
		}
		if err := binary.Write(hasher, binary.LittleEndian, checksum); err != nil {
			return nil, err
		}
		if err := binary.Write(hasher, binary.LittleEndian, chunkOffset); err != nil {
			return nil, err
		}
		if err := binary.Write(hasher, binary.LittleEndian, chunkLength); err != nil {
			return nil, err
		}
		p.Index = append(p.Index, Blob{
			Type:     dataType,
			Checksum: checksum,
			Offset:   chunkOffset,
			Length:   chunkLength,
		})
		remaining -= (len(checksum) + 8 + 4)
	}
	checksum := [32]byte(hasher.Sum(nil))
	if checksum != p.Footer.IndexChecksum {
		return nil, fmt.Errorf("index checksum mismatch")
	}

	return p, nil
}

func (p *PackFile) Serialize() ([]byte, error) {
	var buffer bytes.Buffer
	if err := binary.Write(&buffer, binary.LittleEndian, p.Blobs); err != nil {
		return nil, err
	}

	hasher := sha256.New()
	for _, chunk := range p.Index {
		if err := binary.Write(&buffer, binary.LittleEndian, chunk.Type); err != nil {
			return nil, err
		}
		if err := binary.Write(&buffer, binary.LittleEndian, chunk.Checksum); err != nil {
			return nil, err
		}
		if err := binary.Write(&buffer, binary.LittleEndian, chunk.Offset); err != nil {
			return nil, err
		}
		if err := binary.Write(&buffer, binary.LittleEndian, chunk.Length); err != nil {
			return nil, err
		}

		if err := binary.Write(hasher, binary.LittleEndian, chunk.Type); err != nil {
			return nil, err
		}
		if err := binary.Write(hasher, binary.LittleEndian, chunk.Checksum); err != nil {
			return nil, err
		}
		if err := binary.Write(hasher, binary.LittleEndian, chunk.Offset); err != nil {
			return nil, err
		}
		if err := binary.Write(hasher, binary.LittleEndian, chunk.Length); err != nil {
			return nil, err
		}
	}
	p.Footer.IndexChecksum = [32]byte(hasher.Sum(nil))

	if err := binary.Write(&buffer, binary.LittleEndian, p.Footer.Version); err != nil {
		return nil, err
	}
	if err := binary.Write(&buffer, binary.LittleEndian, p.Footer.Timestamp); err != nil {
		return nil, err
	}
	if err := binary.Write(&buffer, binary.LittleEndian, p.Footer.Count); err != nil {
		return nil, err
	}
	if err := binary.Write(&buffer, binary.LittleEndian, p.Footer.IndexOffset); err != nil {
		return nil, err
	}
	if err := binary.Write(&buffer, binary.LittleEndian, p.Footer.IndexChecksum); err != nil {
		return nil, err
	}

	return buffer.Bytes(), nil
}

func (p *PackFile) SerializeData() ([]byte, error) {
	var buffer bytes.Buffer
	if err := binary.Write(&buffer, binary.LittleEndian, p.Blobs); err != nil {
		return nil, err
	}
	return buffer.Bytes(), nil
}

func (p *PackFile) SerializeIndex() ([]byte, error) {
	var buffer bytes.Buffer
	hasher := sha256.New()
	for _, chunk := range p.Index {
		if err := binary.Write(&buffer, binary.LittleEndian, chunk.Type); err != nil {
			return nil, err
		}
		if err := binary.Write(&buffer, binary.LittleEndian, chunk.Checksum); err != nil {
			return nil, err
		}
		if err := binary.Write(&buffer, binary.LittleEndian, chunk.Offset); err != nil {
			return nil, err
		}
		if err := binary.Write(&buffer, binary.LittleEndian, chunk.Length); err != nil {
			return nil, err
		}

		if err := binary.Write(hasher, binary.LittleEndian, chunk.Type); err != nil {
			return nil, err
		}
		if err := binary.Write(hasher, binary.LittleEndian, chunk.Checksum); err != nil {
			return nil, err
		}
		if err := binary.Write(hasher, binary.LittleEndian, chunk.Offset); err != nil {
			return nil, err
		}
		if err := binary.Write(hasher, binary.LittleEndian, chunk.Length); err != nil {
			return nil, err
		}
	}
	return buffer.Bytes(), nil
}

func (p *PackFile) SerializeFooter() ([]byte, error) {
	var buffer bytes.Buffer
	hasher := sha256.New()
	for _, chunk := range p.Index {
		if err := binary.Write(&buffer, binary.LittleEndian, chunk.Type); err != nil {
			return nil, err
		}
		if err := binary.Write(&buffer, binary.LittleEndian, chunk.Checksum); err != nil {
			return nil, err
		}
		if err := binary.Write(&buffer, binary.LittleEndian, chunk.Offset); err != nil {
			return nil, err
		}
		if err := binary.Write(&buffer, binary.LittleEndian, chunk.Length); err != nil {
			return nil, err
		}

		if err := binary.Write(hasher, binary.LittleEndian, chunk.Type); err != nil {
			return nil, err
		}
		if err := binary.Write(hasher, binary.LittleEndian, chunk.Checksum); err != nil {
			return nil, err
		}
		if err := binary.Write(hasher, binary.LittleEndian, chunk.Offset); err != nil {
			return nil, err
		}
		if err := binary.Write(hasher, binary.LittleEndian, chunk.Length); err != nil {
			return nil, err
		}
	}
	p.Footer.IndexChecksum = [32]byte(hasher.Sum(nil))

	buffer.Reset()
	if err := binary.Write(&buffer, binary.LittleEndian, p.Footer.Version); err != nil {
		return nil, err
	}
	if err := binary.Write(&buffer, binary.LittleEndian, p.Footer.Timestamp); err != nil {
		return nil, err
	}
	if err := binary.Write(&buffer, binary.LittleEndian, p.Footer.Count); err != nil {
		return nil, err
	}
	if err := binary.Write(&buffer, binary.LittleEndian, p.Footer.IndexOffset); err != nil {
		return nil, err
	}
	if err := binary.Write(&buffer, binary.LittleEndian, p.Footer.IndexChecksum); err != nil {
		return nil, err
	}

	return buffer.Bytes(), nil
}

func (p *PackFile) AddBlob(dataType resources.Type, checksum [32]byte, data []byte) {
	p.Index = append(p.Index, Blob{dataType, checksum, uint32(len(p.Blobs)), uint32(len(data))})
	p.Blobs = append(p.Blobs, data...)
	p.Footer.Count++
	p.Footer.IndexOffset = uint32(len(p.Blobs))
}

func (p *PackFile) GetBlob(checksum [32]byte) ([]byte, bool) {
	for _, chunk := range p.Index {
		if chunk.Checksum == checksum {
			return p.Blobs[chunk.Offset : chunk.Offset+chunk.Length], true
		}
	}
	return nil, false
}

func (p *PackFile) Size() uint32 {
	return uint32(len(p.Blobs))
}<|MERGE_RESOLUTION|>--- conflicted
+++ resolved
@@ -9,30 +9,11 @@
 	"time"
 
 	"github.com/PlakarKorp/plakar/resources"
-<<<<<<< HEAD
 	"github.com/PlakarKorp/plakar/versioning"
-=======
->>>>>>> da8c70dc
 )
 
 const VERSION = "1.0.0"
 
-<<<<<<< HEAD
-type Type uint8
-
-const (
-	TYPE_SNAPSHOT  Type = Type(resources.RT_SNAPSHOT)
-	TYPE_CHUNK     Type = Type(resources.RT_CHUNK)
-	TYPE_OBJECT    Type = Type(resources.RT_OBJECT)
-	TYPE_VFS       Type = Type(resources.RT_VFS)
-	TYPE_VFS_ENTRY Type = Type(resources.RT_VFS_ENTRY)
-	TYPE_CHILD     Type = Type(resources.RT_CHILD)
-	TYPE_SIGNATURE Type = Type(resources.RT_SIGNATURE)
-	TYPE_ERROR     Type = Type(resources.RT_ERROR)
-)
-
-=======
->>>>>>> da8c70dc
 type Blob struct {
 	Type     resources.Type
 	Checksum [32]byte
