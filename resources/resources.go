--- conflicted
+++ resolved
@@ -3,20 +3,6 @@
 type Type uint32
 
 const (
-<<<<<<< HEAD
-	RT_STATE           Type = 1
-	RT_PACKFILE        Type = 2
-	RT_PACKFILE_INDEX  Type = 3
-	RT_PACKFILE_FOOTER Type = 4
-	RT_SNAPSHOT        Type = 5
-	RT_CHUNK           Type = 6
-	RT_OBJECT          Type = 7
-	RT_VFS             Type = 8
-	RT_VFS_ENTRY       Type = 9
-	RT_INDEX           Type = 10
-	RT_SIGNATURE       Type = 11
-	RT_ERROR           Type = 12
-=======
 	RT_STATE       Type = 1
 	RT_PACKFILE    Type = 2
 	RT_SNAPSHOT    Type = 3
@@ -28,7 +14,6 @@
 	RT_INDEX_ENTRY Type = 9
 	RT_SIGNATURE   Type = 10
 	RT_ERROR       Type = 11
->>>>>>> 3e448368
 )
 
 func Types() []Type {
