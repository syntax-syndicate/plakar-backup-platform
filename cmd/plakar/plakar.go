--- conflicted
+++ resolved
@@ -109,12 +109,8 @@
 	var opt_verbose bool
 	var opt_profiling bool
 	var opt_keyfile string
-<<<<<<< HEAD
-	var opt_memstats int
 	var opt_storage_parallelism int
-=======
 	var opt_stats int
->>>>>>> e7a6eacb
 
 	flag.StringVar(&opt_configfile, "config", opt_configDefault, "configuration file")
 	flag.StringVar(&opt_cachedir, "cache", opt_cacheDefault, "default cache directory")
@@ -129,12 +125,8 @@
 	flag.BoolVar(&opt_verbose, "verbose", false, "display verbose logs")
 	flag.BoolVar(&opt_profiling, "profiling", false, "display profiling logs")
 	flag.StringVar(&opt_keyfile, "keyfile", "", "use passphrase from key file when prompted")
-<<<<<<< HEAD
-	flag.IntVar(&opt_memstats, "memstats", 0, "display memory statistics")
 	flag.IntVar(&opt_storage_parallelism, "storage-parallelism", runtime.NumCPU()*8+1, "display memory statistics")
-=======
 	flag.IntVar(&opt_stats, "stats", 0, "display statistics")
->>>>>>> e7a6eacb
 	flag.Parse()
 
 	// setup from default + override
