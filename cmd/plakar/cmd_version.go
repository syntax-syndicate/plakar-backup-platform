/*
 * Copyright (c) 2021 Gilles Chehade <gilles@poolp.org>
 *
 * Permission to use, copy, modify, and distribute this software for any
 * purpose with or without fee is hereby granted, provided that the above
 * copyright notice and this permission notice appear in all copies.
 *
 * THE SOFTWARE IS PROVIDED "AS IS" AND THE AUTHOR DISCLAIMS ALL WARRANTIES
 * WITH REGARD TO THIS SOFTWARE INCLUDING ALL IMPLIED WARRANTIES OF
 * MERCHANTABILITY AND FITNESS. IN NO EVENT SHALL THE AUTHOR BE LIABLE FOR
 * ANY SPECIAL, DIRECT, INDIRECT, OR CONSEQUENTIAL DAMAGES OR ANY DAMAGES
 * WHATSOEVER RESULTING FROM LOSS OF USE, DATA OR PROFITS, WHETHER IN AN
 * ACTION OF CONTRACT, NEGLIGENCE OR OTHER TORTIOUS ACTION, ARISING OUT OF
 * OR IN CONNECTION WITH THE USE OR PERFORMANCE OF THIS SOFTWARE.
 */

package main

import (
	"encoding/xml"
	"flag"
	"fmt"
	"net/http"
	"runtime"

	"golang.org/x/mod/semver"
	"golang.org/x/tools/blog/atom"
)

<<<<<<< HEAD
const VERSION = "v0.4.16-alpha"
=======
const VERSION = "v0.4.17-alpha"
>>>>>>> a12b0d08

type Release struct {
	Version      string `json:"version"`
	Type         string `json:"type"`
	DownloadURL  string `json:"download_url"`
	ChangelogURL string `json:"changelog_url"`
}

func cmd_version(ctx Plakar, args []string) int {
	var opt_check bool
	var opt_quiet bool
	flags := flag.NewFlagSet("version", flag.ExitOnError)
	flags.BoolVar(&opt_check, "check", false, "check for updates")
	flags.BoolVar(&opt_quiet, "quiet", false, "quiet mode")
	flags.Parse(args)

	if !semver.IsValid(VERSION) {
		panic("invalid version string: " + VERSION)
	}

	if opt_check {
		req, err := http.NewRequest("GET", "https://plakar.io/api/releases.atom", nil)
		if err != nil {
			fmt.Println("Error creating request:", err)
			return 1
		}

		req.Header.Set("User-Agent", fmt.Sprintf("plakar/%s (%s/%s)", VERSION, runtime.GOOS, runtime.GOARCH))

		client := http.Client{}
		res, err := client.Do(req)
		if err != nil {
			fmt.Println("Error playing request:", err)
			return 1
		}
		defer res.Body.Close()

		var feed []atom.Feed
		err = xml.NewDecoder(res.Body).Decode(&feed)
		if err != nil {
			fmt.Println("Error decoding JSON:", err)
			return 1
		}

		// Affichage des releases décodées
		found := false
		foundCount := 0
		foundLatest := ""
		for _, entry := range feed[0].Entry {
			if !semver.IsValid(entry.Title) {
				continue
			}
			if semver.Compare(VERSION, entry.Title) < 0 {
				found = true
				foundCount++
				if foundLatest == "" {
					foundLatest = entry.Title
				} else {
					if semver.Compare(foundLatest, entry.Title) < 0 {
						foundLatest = entry.Title
					}
				}
			}
		}
		if !found {
			if !opt_quiet {
				fmt.Println("You are running the latest version of plakar.")
			}
			return 1
		} else {
			if !opt_quiet {
				if foundCount == 1 {
					fmt.Printf("A new version of plakar is available: %s\n", foundLatest)
				} else {
					fmt.Printf("%d new versions of plakar are available, the latest is %s\n", foundCount, foundLatest)
				}
				fmt.Printf("To upgrade, run `plakar version upgrade`\n")
			}
			return 0
		}

	} else {
		if !opt_quiet {
			fmt.Println(VERSION)
		}
	}

	return 0
}<|MERGE_RESOLUTION|>--- conflicted
+++ resolved
@@ -17,107 +17,24 @@
 package main
 
 import (
-	"encoding/xml"
 	"flag"
 	"fmt"
-	"net/http"
-	"runtime"
 
 	"golang.org/x/mod/semver"
-	"golang.org/x/tools/blog/atom"
 )
 
-<<<<<<< HEAD
-const VERSION = "v0.4.16-alpha"
-=======
 const VERSION = "v0.4.17-alpha"
->>>>>>> a12b0d08
-
-type Release struct {
-	Version      string `json:"version"`
-	Type         string `json:"type"`
-	DownloadURL  string `json:"download_url"`
-	ChangelogURL string `json:"changelog_url"`
-}
 
 func cmd_version(ctx Plakar, args []string) int {
 	var opt_check bool
 	var opt_quiet bool
 	flags := flag.NewFlagSet("version", flag.ExitOnError)
-	flags.BoolVar(&opt_check, "check", false, "check for updates")
-	flags.BoolVar(&opt_quiet, "quiet", false, "quiet mode")
 	flags.Parse(args)
 
 	if !semver.IsValid(VERSION) {
 		panic("invalid version string: " + VERSION)
 	}
-
-	if opt_check {
-		req, err := http.NewRequest("GET", "https://plakar.io/api/releases.atom", nil)
-		if err != nil {
-			fmt.Println("Error creating request:", err)
-			return 1
-		}
-
-		req.Header.Set("User-Agent", fmt.Sprintf("plakar/%s (%s/%s)", VERSION, runtime.GOOS, runtime.GOARCH))
-
-		client := http.Client{}
-		res, err := client.Do(req)
-		if err != nil {
-			fmt.Println("Error playing request:", err)
-			return 1
-		}
-		defer res.Body.Close()
-
-		var feed []atom.Feed
-		err = xml.NewDecoder(res.Body).Decode(&feed)
-		if err != nil {
-			fmt.Println("Error decoding JSON:", err)
-			return 1
-		}
-
-		// Affichage des releases décodées
-		found := false
-		foundCount := 0
-		foundLatest := ""
-		for _, entry := range feed[0].Entry {
-			if !semver.IsValid(entry.Title) {
-				continue
-			}
-			if semver.Compare(VERSION, entry.Title) < 0 {
-				found = true
-				foundCount++
-				if foundLatest == "" {
-					foundLatest = entry.Title
-				} else {
-					if semver.Compare(foundLatest, entry.Title) < 0 {
-						foundLatest = entry.Title
-					}
-				}
-			}
-		}
-		if !found {
-			if !opt_quiet {
-				fmt.Println("You are running the latest version of plakar.")
-			}
-			return 1
-		} else {
-			if !opt_quiet {
-				if foundCount == 1 {
-					fmt.Printf("A new version of plakar is available: %s\n", foundLatest)
-				} else {
-					fmt.Printf("%d new versions of plakar are available, the latest is %s\n", foundCount, foundLatest)
-				}
-				fmt.Printf("To upgrade, run `plakar version upgrade`\n")
-			}
-			return 0
-		}
-
-	} else {
-		if !opt_quiet {
-			fmt.Println(VERSION)
-		}
-	}
+	fmt.Println(VERSION)
 
 	return 0
 }