--- conflicted
+++ resolved
@@ -23,11 +23,7 @@
 	"golang.org/x/mod/semver"
 )
 
-<<<<<<< HEAD
-const VERSION = "v0.4.21-alpha"
-=======
 const VERSION = "v0.4.22-alpha"
->>>>>>> 5c9a54bf
 
 func cmd_version(args []string) int {
 	flags := flag.NewFlagSet("version", flag.ExitOnError)
