--- conflicted
+++ resolved
@@ -22,9 +22,8 @@
 		if !exists {
 			return 1, fmt.Errorf("unknown command: %s", command)
 		}
-		return fn(ctx, repo, args), nil
+		return fn(ctx, repo, args)
 	}
-<<<<<<< HEAD
 
 	client, err := agent.NewClient(filepath.Join(ctx.CacheDir, "agent.sock"))
 	if err != nil {
@@ -33,9 +32,6 @@
 	defer client.Close()
 
 	return client.SendCommand(ctx, repo.Location(), command, args)
-=======
-	return fn(ctx, repo, args)
->>>>>>> 6a4846f4
 }
 
 func List() []string {
